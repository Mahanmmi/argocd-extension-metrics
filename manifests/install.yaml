--- conflicted
+++ resolved
@@ -24,11 +24,7 @@
             value: https://intuit.wavefront.com/
           - name: WAVEFRONT_TOKEN
             value: ""
-<<<<<<< HEAD
-          image: sarabala1979/argo-o11y-server:v13
-=======
           image: sarabala1979/argo-o11y-server:v14
->>>>>>> d40cdb75
           imagePullPolicy: IfNotPresent
           name: argocd-o11y-server
           ports:
