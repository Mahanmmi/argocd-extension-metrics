package server

import (
	"fmt"
	"github.com/prometheus/common/config"
)

type Threshold struct {
	Key   string `json:"key"`
	Name  string `json:"name"`
	Color string `json:"color"`
	Value string `json:"value"`
}

type Graph struct {
<<<<<<< HEAD
	Name            string      `json:"name"`
	Title           string      `json:"title"`
	Description     string      `json:"description"`
	GraphType       string      `json:"graphType"`
	MetricName      string      `json:"metricName"`
	ColorSchemes    []string    `json:"colorSchemes"`
	Thresholds      []Threshold `json:"thresholds"`
	QueryExpression string      `json:"queryExpression"`
=======
	Name            string `json:"name"`
	Title           string `json:"title"`
	Description     string `json:"description"`
	GraphType       string `json:"graphType"`
	MetricName      string `json:"metricName"`
	YAxisUnit       string `json:"yAxisUnit"`
	ValueRounding   int    `json:"valueRounding"`
	QueryExpression string `json:"queryExpression"`
>>>>>>> d40cdb75
}

type Row struct {
	Name   string   `json:"name"`
	Title  string   `json:"title"`
	Tab    string   `json:"tab"`
	Graphs []*Graph `json:"graphs"`
}

func (r *Row) getGraph(name string) *Graph {
	for _, graph := range r.Graphs {
		if graph.Name == name {
			return graph
		}
	}
	return nil
}

type Dashboard struct {
	Name        string   `json:"name"`
	GroupKind   string   `json:"groupKind"`
	RefreshRate string   `json:"refreshRate"`
	Tabs        []string `json:"tabs"`
	Rows        []*Row   `json:"rows"`
}

func (d *Dashboard) getRow(name string) *Row {
	for _, row := range d.Rows {
		if row.Name == name {
			return row
		}
	}
	return nil
}

type Application struct {
	Name             string       `json:"name"`
	Default          bool         `json:"default"`
	DefaultDashboard *Dashboard   `json:"defaultDashboard"`
	Dashboards       []*Dashboard `json:"dashboards"`
}

func (a Application) getDashBoardByName(name string) *Dashboard {
	for _, dash := range a.Dashboards {
		if dash.Name == name {
			return dash
		}
	}
	return a.DefaultDashboard
}

func (a Application) getDashBoard(groupKind string) *Dashboard {
	for _, dash := range a.Dashboards {
		fmt.Println(dash.GroupKind, groupKind)
		if dash.GroupKind == groupKind {
			return dash
		}
	}
	return a.DefaultDashboard
}

type provider struct {
	Name      string           `json:"name"`
	Address   string           `json:"address"`
	Default   bool             `json:"default"`
	TLSConfig config.TLSConfig `json:"TLSConfig"`
}

type MetricsConfigProvider struct {
	Applications []Application `json:"applications"`
	Provider     provider      `json:"provider"`
}

func (p *MetricsConfigProvider) getApp(name string) *Application {
	var defaultApp Application
	for _, app := range p.Applications {
		if app.Name == name {
			return &app
		}
		if app.Default {
			defaultApp = app
		}
	}
	return &defaultApp
}

type O11yConfig struct {
	Prometheus *MetricsConfigProvider `json:"prometheus"`
	Wavefront  *MetricsConfigProvider `json:"wavefront"`
}<|MERGE_RESOLUTION|>--- conflicted
+++ resolved
@@ -13,7 +13,6 @@
 }
 
 type Graph struct {
-<<<<<<< HEAD
 	Name            string      `json:"name"`
 	Title           string      `json:"title"`
 	Description     string      `json:"description"`
@@ -22,16 +21,8 @@
 	ColorSchemes    []string    `json:"colorSchemes"`
 	Thresholds      []Threshold `json:"thresholds"`
 	QueryExpression string      `json:"queryExpression"`
-=======
-	Name            string `json:"name"`
-	Title           string `json:"title"`
-	Description     string `json:"description"`
-	GraphType       string `json:"graphType"`
-	MetricName      string `json:"metricName"`
-	YAxisUnit       string `json:"yAxisUnit"`
-	ValueRounding   int    `json:"valueRounding"`
-	QueryExpression string `json:"queryExpression"`
->>>>>>> d40cdb75
+	YAxisUnit       string      `json:"yAxisUnit"`
+	ValueRounding   int         `json:"valueRounding"`
 }
 
 type Row struct {
